--- conflicted
+++ resolved
@@ -77,13 +77,7 @@
     "python-socketio~=3.0",
     "pydot~=1.4",
     "async_generator~=1.10",
-<<<<<<< HEAD
-    "keras-applications==1.0.6",
-    "keras-preprocessing==1.0.5",
     "SQLAlchemy~=1.2.18",
-=======
-    "sqlalchemy~=1.2",
->>>>>>> edec80d8
     "kafka-python~=1.4",
     "sklearn-crfsuite~=0.3.6",
 ]
