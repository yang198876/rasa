import spacy
import os
import datetime
import json
import cloudpickle
from rasa_nlu.featurizers.spacy_featurizer import SpacyFeaturizer
from rasa_nlu.extractors.spacy_entity_extractor import SpacyEntityExtractor
from rasa_nlu.trainers import sklearn_trainer_utils
from rasa_nlu.trainers.trainer import Trainer
from training_utils import write_training_metadata
from rasa_nlu.utils.spacy import ensure_proper_language_model, SPACY_BACKEND_NAME


class SpacySklearnTrainer(Trainer):
    SUPPORTED_LANGUAGES = {"en", "de"}

<<<<<<< HEAD
    def __init__(self, config, language_name, max_num_threads=1):
        self.ensure_language_support(language_name)
        self.language_name = language_name
        self.max_num_threads = max_num_threads
        self.training_data = None
=======
    def __init__(self, language_name, max_num_threads=1):
        super(self.__class__, self).__init__("spacy_sklearn", language_name, max_num_threads)
>>>>>>> f3ad9b23
        self.nlp = spacy.load(self.language_name, parser=False, entity=False)
        self.featurizer = SpacyFeaturizer(self.nlp)
        ensure_proper_language_model(self.nlp)

    def train_entity_extractor(self, entity_examples):
        self.entity_extractor = SpacyEntityExtractor()
        self.entity_extractor = self.entity_extractor.train(self.nlp, entity_examples)

    def train_intent_classifier(self, intent_examples, test_split_size=0.1):
        self.intent_classifier = sklearn_trainer_utils.train_intent_classifier(intent_examples,
                                                                               self.featurizer,
                                                                               self.max_num_threads,
                                                                               test_split_size)

    def persist(self, path, persistor=None, create_unique_subfolder=True):
        entity_extractor_file, entity_extractor_config_file = None, None
        timestamp = datetime.datetime.now().strftime('%Y%m%d-%H%M%S')

        if create_unique_subfolder:
            dir_name = os.path.join(path, "model_" + timestamp)
            os.mkdir(dir_name)
        else:
            dir_name = path

        data_file = os.path.join(dir_name, "training_data.json")
<<<<<<< HEAD
        classifier_file, ner_dir, entity_extractor_config_file, entity_extractor_file = None, None, None, None
=======
        entity_synonyms_file = os.path.join(dir_name, "index.json") if self.training_data.entity_synonyms else None
        classifier_file, ner_dir = None, None
>>>>>>> f3ad9b23
        if self.intent_classifier:
            classifier_file = os.path.join(dir_name, "intent_classifier.pkl")
        if self.entity_extractor:
            ner_dir = os.path.join(dir_name, 'ner')
            if not os.path.exists(ner_dir):
                os.mkdir(ner_dir)
            entity_extractor_config_file = os.path.join(ner_dir, "config.json")
            entity_extractor_file = os.path.join(ner_dir, "model")

<<<<<<< HEAD
        write_training_metadata(dir_name, timestamp, data_file, SPACY_BACKEND_NAME, self.language_name,
                                classifier_file, ner_dir)
=======
        write_training_metadata(dir_name, timestamp, data_file, self.name, self.language_name,
                                classifier_file, ner_dir, entity_synonyms=entity_synonyms_file)
>>>>>>> f3ad9b23

        with open(data_file, 'w') as f:
            f.write(self.training_data.as_json(indent=2))
        if self.intent_classifier:
            with open(classifier_file, 'wb') as f:
                cloudpickle.dump(self.intent_classifier, f)
        if self.entity_extractor:
            with open(entity_extractor_config_file, 'w') as f:
                json.dump(self.entity_extractor.ner.cfg, f)
            self.entity_extractor.ner.model.dump(entity_extractor_file)
        if self.training_data.entity_synonyms:
            with open(entity_synonyms_file, 'w') as f:
                json.dump(self.training_data.entity_synonyms, f)

        if persistor is not None:
            persistor.send_tar_to_s3(dir_name)<|MERGE_RESOLUTION|>--- conflicted
+++ resolved
@@ -14,16 +14,8 @@
 class SpacySklearnTrainer(Trainer):
     SUPPORTED_LANGUAGES = {"en", "de"}
 
-<<<<<<< HEAD
-    def __init__(self, config, language_name, max_num_threads=1):
-        self.ensure_language_support(language_name)
-        self.language_name = language_name
-        self.max_num_threads = max_num_threads
-        self.training_data = None
-=======
     def __init__(self, language_name, max_num_threads=1):
-        super(self.__class__, self).__init__("spacy_sklearn", language_name, max_num_threads)
->>>>>>> f3ad9b23
+        super(self.__class__, self).__init__(language_name, max_num_threads)
         self.nlp = spacy.load(self.language_name, parser=False, entity=False)
         self.featurizer = SpacyFeaturizer(self.nlp)
         ensure_proper_language_model(self.nlp)
@@ -49,12 +41,8 @@
             dir_name = path
 
         data_file = os.path.join(dir_name, "training_data.json")
-<<<<<<< HEAD
+        entity_synonyms_file = os.path.join(dir_name, "index.json") if self.training_data.entity_synonyms else None
         classifier_file, ner_dir, entity_extractor_config_file, entity_extractor_file = None, None, None, None
-=======
-        entity_synonyms_file = os.path.join(dir_name, "index.json") if self.training_data.entity_synonyms else None
-        classifier_file, ner_dir = None, None
->>>>>>> f3ad9b23
         if self.intent_classifier:
             classifier_file = os.path.join(dir_name, "intent_classifier.pkl")
         if self.entity_extractor:
@@ -64,13 +52,8 @@
             entity_extractor_config_file = os.path.join(ner_dir, "config.json")
             entity_extractor_file = os.path.join(ner_dir, "model")
 
-<<<<<<< HEAD
         write_training_metadata(dir_name, timestamp, data_file, SPACY_BACKEND_NAME, self.language_name,
-                                classifier_file, ner_dir)
-=======
-        write_training_metadata(dir_name, timestamp, data_file, self.name, self.language_name,
                                 classifier_file, ner_dir, entity_synonyms=entity_synonyms_file)
->>>>>>> f3ad9b23
 
         with open(data_file, 'w') as f:
             f.write(self.training_data.as_json(indent=2))
