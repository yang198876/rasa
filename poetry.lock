--- conflicted
+++ resolved
@@ -248,17 +248,10 @@
 name = "boto3"
 optional = false
 python-versions = "*"
-<<<<<<< HEAD
 version = "1.14.25"
 
 [package.dependencies]
 botocore = ">=1.17.25,<1.18.0"
-=======
-version = "1.14.27"
-
-[package.dependencies]
-botocore = ">=1.17.27,<1.18.0"
->>>>>>> 6634a4c7
 jmespath = ">=0.7.1,<1.0.0"
 s3transfer = ">=0.3.0,<0.4.0"
 
@@ -268,11 +261,7 @@
 name = "botocore"
 optional = false
 python-versions = "*"
-<<<<<<< HEAD
 version = "1.17.25"
-=======
-version = "1.17.27"
->>>>>>> 6634a4c7
 
 [package.dependencies]
 docutils = ">=0.10,<0.16"
@@ -1963,24 +1952,6 @@
 sanic-cors = ">=0.10.0b1,<0.11.0"
 
 [[package]]
-<<<<<<< HEAD
-=======
-category = "dev"
-description = "A configurable sidebar-enabled Sphinx theme"
-name = "rasabaster"
-optional = false
-python-versions = "*"
-version = "0.7.28"
-
-[package.dependencies]
-"ruamel.yaml" = ">=0.16.10,<0.17.0"
-
-[package.source]
-reference = "rasa-pypi"
-url = "https://pypi.rasa.com/simple"
-
-[[package]]
->>>>>>> 6634a4c7
 category = "main"
 description = "Python client for Redis key-value store"
 name = "redis"
@@ -2773,23 +2744,6 @@
 optional = true
 python-versions = "*"
 version = "0.7.1"
-<<<<<<< HEAD
-=======
-
-[[package]]
-category = "dev"
-description = "Filesystem events monitoring"
-name = "watchdog"
-optional = false
-python-versions = "*"
-version = "0.10.3"
-
-[package.dependencies]
-pathtools = ">=0.1.1"
-
-[package.extras]
-watchmedo = ["PyYAML (>=3.10)", "argh (>=0.24.1)"]
->>>>>>> 6634a4c7
 
 [[package]]
 category = "main"
@@ -3008,21 +2962,12 @@
     {file = "boto-2.49.0.tar.gz", hash = "sha256:ea0d3b40a2d852767be77ca343b58a9e3a4b00d9db440efb8da74b4e58025e5a"},
 ]
 boto3 = [
-<<<<<<< HEAD
     {file = "boto3-1.14.25-py2.py3-none-any.whl", hash = "sha256:45331be8740a8f5ee873a487a7f91d93d9c360bb1408fc887f3a2f5c37377d87"},
     {file = "boto3-1.14.25.tar.gz", hash = "sha256:69038d4a42056ec67060020a64001ac09a6ef668aca81c45af1cbbdb7b56a4f6"},
 ]
 botocore = [
     {file = "botocore-1.17.25-py2.py3-none-any.whl", hash = "sha256:98dc8b99e47d2d0bc14c017c957b4fb23172d2fc7db5e8529576308a6898f0fc"},
     {file = "botocore-1.17.25.tar.gz", hash = "sha256:918c5ccde335545a2c2eb426bc47520a960d11e3e3ab72aa43b73f1d692f07e1"},
-=======
-    {file = "boto3-1.14.27-py2.py3-none-any.whl", hash = "sha256:65c131b72c2a75e3cc6044e5fd6426719051b9b1f28bd026b4a5490648d13019"},
-    {file = "boto3-1.14.27.tar.gz", hash = "sha256:e1e09587763671cc07c9e6d349d93bf53a140f83947cb6cf1ec4cb9f07b0ff95"},
-]
-botocore = [
-    {file = "botocore-1.17.27-py2.py3-none-any.whl", hash = "sha256:acd955f0315b5d17e3e8ddc2ef74d7f03c4ef37f0ceb042058637f7edfbbad4e"},
-    {file = "botocore-1.17.27.tar.gz", hash = "sha256:994a9f50e0e770c0f9ea74659f501848f7d12b22186026c219cde8a481ede298"},
->>>>>>> 6634a4c7
 ]
 cachetools = [
     {file = "cachetools-4.1.1-py3-none-any.whl", hash = "sha256:513d4ff98dd27f85743a8dc0e92f55ddb1b49e060c2d5961512855cda2c01a98"},
@@ -4496,12 +4441,6 @@
 ]
 wasabi = [
     {file = "wasabi-0.7.1.tar.gz", hash = "sha256:ee3809f4ce00e1e7f424b1572c753cff0dcaca2ca684e67e31f985033a9f070b"},
-<<<<<<< HEAD
-=======
-]
-watchdog = [
-    {file = "watchdog-0.10.3.tar.gz", hash = "sha256:4214e1379d128b0588021880ccaf40317ee156d4603ac388b9adcf29165e0c04"},
->>>>>>> 6634a4c7
 ]
 wcwidth = [
     {file = "wcwidth-0.2.5-py2.py3-none-any.whl", hash = "sha256:beb4802a9cebb9144e99086eff703a642a13d6a0052920003a230f3294bbe784"},
