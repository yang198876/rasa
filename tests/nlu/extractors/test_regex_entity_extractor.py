from typing import Any, Text, Dict, List

import pytest

<<<<<<< HEAD
from rasa.shared.nlu.training_data.training_data import TrainingData
from rasa.shared.nlu.training_data.message import Message
from rasa.shared.nlu.constants import ENTITIES
=======
from rasa.nlu.training_data import TrainingData
from rasa.nlu.constants import ENTITIES, TEXT
from rasa.nlu.training_data import Message
>>>>>>> 12db4e15
from rasa.nlu.extractors.regex_entity_extractor import RegexEntityExtractor


@pytest.mark.parametrize(
    "text, lookup, expected_entities",
    [
        (
            "Berlin and London are cities.",
            [
                {
                    "name": "city",
                    "elements": ["Berlin", "Amsterdam", "New York", "London"],
                }
            ],
            [
                {
                    "entity": "city",
                    "value": "Berlin",
                    "start": 0,
                    "end": 6,
                    "extractor": "RegexEntityExtractor",
                },
                {
                    "entity": "city",
                    "value": "London",
                    "start": 11,
                    "end": 17,
                    "extractor": "RegexEntityExtractor",
                },
            ],
        ),
        (
            "Sophie is visiting Thomas in Berlin.",
            [
                {
                    "name": "city",
                    "elements": ["Berlin", "Amsterdam", "New York", "London"],
                },
                {"name": "person", "elements": ["Max", "John", "Sophie", "Lisa"]},
            ],
            [
                {
                    "entity": "city",
                    "value": "Berlin",
                    "start": 29,
                    "end": 35,
                    "extractor": "RegexEntityExtractor",
                },
                {
                    "entity": "person",
                    "value": "Sophie",
                    "start": 0,
                    "end": 6,
                    "extractor": "RegexEntityExtractor",
                },
            ],
        ),
        (
            "Rasa is great.",
            [
                {
                    "name": "city",
                    "elements": ["Berlin", "Amsterdam", "New York", "London"],
                },
                {"name": "person", "elements": ["Max", "John", "Sophie", "Lisa"]},
            ],
            [],
        ),
    ],
)
def test_process(
    text: Text,
    lookup: List[Dict[Text, List[Text]]],
    expected_entities: List[Dict[Text, Any]],
):
    message = Message(data={TEXT: text})

    training_data = TrainingData()
    training_data.lookup_tables = lookup
    training_data.training_examples = [
        Message(
            data={TEXT: "Hi Max!", "entities": [{"entity": "person", "value": "Max"}]}
        ),
        Message(
            data={
                TEXT: "I live in Berlin",
                "entities": [{"entity": "city", "value": "Berlin"}],
            },
        ),
    ]

    entity_extractor = RegexEntityExtractor()
    entity_extractor.train(training_data)
    entity_extractor.process(message)

    entities = message.get(ENTITIES)
    assert entities == expected_entities


@pytest.mark.parametrize(
    "text, case_sensitive, lookup, expected_entities",
    [
        (
            "berlin and London are cities.",
            True,
            [
                {
                    "name": "city",
                    "elements": ["Berlin", "Amsterdam", "New York", "London"],
                }
            ],
            [
                {
                    "entity": "city",
                    "value": "London",
                    "start": 11,
                    "end": 17,
                    "extractor": "RegexEntityExtractor",
                }
            ],
        ),
        (
            "berlin and London are cities.",
            False,
            [
                {
                    "name": "city",
                    "elements": ["Berlin", "Amsterdam", "New York", "london"],
                }
            ],
            [
                {
                    "entity": "city",
                    "value": "berlin",
                    "start": 0,
                    "end": 6,
                    "extractor": "RegexEntityExtractor",
                },
                {
                    "entity": "city",
                    "value": "London",
                    "start": 11,
                    "end": 17,
                    "extractor": "RegexEntityExtractor",
                },
            ],
        ),
    ],
)
def test_lowercase(
    text: Text,
    case_sensitive: bool,
    lookup: List[Dict[Text, List[Text]]],
    expected_entities: List[Dict[Text, Any]],
):
    message = Message(data={TEXT: text})
    training_data = TrainingData()
    training_data.lookup_tables = lookup
    training_data.training_examples = [
        Message(
            data={TEXT: "Hi Max!", "entities": [{"entity": "person", "value": "Max"}]}
        ),
        Message(
            data={
                TEXT: "I live in Berlin",
                "entities": [{"entity": "city", "value": "Berlin"}],
            },
        ),
    ]

    entity_extractor = RegexEntityExtractor({"case_sensitive": case_sensitive})
    entity_extractor.train(training_data)
    entity_extractor.process(message)

    entities = message.get(ENTITIES)
    assert entities == expected_entities


def test_do_not_overwrite_any_entities():
    message = Message(data={TEXT: "Max lives in Berlin."})
    message.set(ENTITIES, [{"entity": "person", "value": "Max", "start": 0, "end": 3}])

    training_data = TrainingData()
    training_data.training_examples = [
        Message(
            data={TEXT: "Hi Max!", "entities": [{"entity": "person", "value": "Max"}]}
        ),
        Message(
            data={
                TEXT: "I live in Berlin",
                "entities": [{"entity": "city", "value": "Berlin"}],
            },
        ),
    ]
    training_data.lookup_tables = [
        {"name": "city", "elements": ["London", "Berlin", "Amsterdam"]}
    ]

    entity_extractor = RegexEntityExtractor()
    entity_extractor.train(training_data)
    entity_extractor.process(message)

    entities = message.get(ENTITIES)
    assert entities == [
        {"entity": "person", "value": "Max", "start": 0, "end": 3},
        {
            "entity": "city",
            "value": "Berlin",
            "start": 13,
            "end": 19,
            "extractor": "RegexEntityExtractor",
        },
    ]<|MERGE_RESOLUTION|>--- conflicted
+++ resolved
@@ -2,15 +2,9 @@
 
 import pytest
 
-<<<<<<< HEAD
 from rasa.shared.nlu.training_data.training_data import TrainingData
 from rasa.shared.nlu.training_data.message import Message
-from rasa.shared.nlu.constants import ENTITIES
-=======
-from rasa.nlu.training_data import TrainingData
-from rasa.nlu.constants import ENTITIES, TEXT
-from rasa.nlu.training_data import Message
->>>>>>> 12db4e15
+from rasa.shared.nlu.constants import ENTITIES, TEXT
 from rasa.nlu.extractors.regex_entity_extractor import RegexEntityExtractor
 
 
@@ -98,7 +92,7 @@
             data={
                 TEXT: "I live in Berlin",
                 "entities": [{"entity": "city", "value": "Berlin"}],
-            },
+            }
         ),
     ]
 
@@ -177,7 +171,7 @@
             data={
                 TEXT: "I live in Berlin",
                 "entities": [{"entity": "city", "value": "Berlin"}],
-            },
+            }
         ),
     ]
 
@@ -202,7 +196,7 @@
             data={
                 TEXT: "I live in Berlin",
                 "entities": [{"entity": "city", "value": "Berlin"}],
-            },
+            }
         ),
     ]
     training_data.lookup_tables = [
