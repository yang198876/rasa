import numpy as np
import pytest

import scipy.sparse

from rasa.nlu.tokenizers.spacy_tokenizer import SpacyTokenizer
from rasa.nlu.tokenizers.whitespace_tokenizer import WhitespaceTokenizer
from rasa.nlu.featurizers.sparse_featurizer.lexical_syntactic_featurizer import (
    LexicalSyntacticFeaturizer,
)
from rasa.nlu.training_data import TrainingData
from rasa.nlu.constants import TEXT, SPACY_DOCS
from rasa.nlu.training_data import Message


@pytest.mark.parametrize(
    "sentence, expected_features",
    [
        (
            "hello goodbye hello",
            [
                [0.0, 0.0, 0.0, 0.0, 1.0, 1.0, 0.0, 1.0, 0.0, 1.0, 1.0, 0.0, 1.0],
                [0.0, 1.0, 1.0, 1.0, 0.0, 1.0, 0.0, 1.0, 1.0, 0.0, 0.0, 1.0, 1.0],
                [1.0, 0.0, 1.0, 1.0, 0.0, 0.0, 1.0, 1.0, 0.0, 1.0, 0.0, 0.0, 0.0],
                [1.0, 1.0, 2.0, 2.0, 1.0, 2.0, 1.0, 3.0, 1.0, 2.0, 1.0, 1.0, 2.0],
            ],
        ),
        (
            "a 1",
            [
                [0.0, 0.0, 0.0, 1.0, 1.0, 0.0, 1.0, 0.0, 0.0, 1.0, 1.0, 1.0],
                [1.0, 1.0, 1.0, 0.0, 0.0, 1.0, 0.0, 1.0, 1.0, 0.0, 0.0, 0.0],
                [1.0, 1.0, 1.0, 1.0, 1.0, 1.0, 1.0, 1.0, 1.0, 1.0, 1.0, 1.0],
            ],
        ),
    ],
)
def test_text_featurizer(sentence, expected_features):
    featurizer = LexicalSyntacticFeaturizer(
        {
            "features": [
                ["BOS", "upper"],
                ["BOS", "EOS", "prefix2", "digit"],
                ["EOS", "low"],
            ]
        }
    )

    train_message = Message(sentence)
    test_message = Message(sentence)

    WhitespaceTokenizer().process(train_message)
    WhitespaceTokenizer().process(test_message)

    featurizer.train(TrainingData([train_message]))

    featurizer.process(test_message)

<<<<<<< HEAD
    seq_vec, sen_vec = test_message.get_sparse_features(TEXT, [], [])

    assert isinstance(seq_vec, scipy.sparse.coo_matrix)
    assert isinstance(sen_vec, scipy.sparse.coo_matrix)

    assert np.all(sen_vec.toarray() == expected_features[-1])
    assert np.all(seq_vec.toarray() == expected_features[:-1])
=======
    actual = test_message.get_sparse_features(TEXT, [])

    assert isinstance(actual, scipy.sparse.coo_matrix)
    assert np.all(actual.toarray() == expected_features)
>>>>>>> 05a637f5


@pytest.mark.parametrize(
    "sentence, expected, expected_cls",
    [
        (
            "hello 123 hello 123 hello",
            [0.0, 0.0, 0.0, 0.0, 1.0, 0.0, 1.0],
            [2.0, 2.0, 3.0, 2.0, 3.0, 2.0, 2.0],
        )
    ],
)
def test_text_featurizer_window_size(sentence, expected, expected_cls):
    featurizer = LexicalSyntacticFeaturizer(
        {"features": [["upper"], ["digit"], ["low"], ["digit"]]}
    )

    train_message = Message(sentence)
    test_message = Message(sentence)

    WhitespaceTokenizer().process(train_message)
    WhitespaceTokenizer().process(test_message)

    featurizer.train(TrainingData([train_message]))

    featurizer.process(test_message)

<<<<<<< HEAD
    seq_vec, sen_vec = test_message.get_sparse_features(TEXT, [], [])

    assert isinstance(seq_vec, scipy.sparse.coo_matrix)
    assert isinstance(sen_vec, scipy.sparse.coo_matrix)

    assert np.all(seq_vec.toarray()[0] == expected)
    assert np.all(sen_vec.toarray() == expected_cls)
=======
    actual = test_message.get_sparse_features(TEXT, [])

    assert isinstance(actual, scipy.sparse.coo_matrix)

    assert np.all(actual.toarray()[0] == expected)
    assert np.all(actual.toarray()[-1] == expected_cls)
>>>>>>> 05a637f5


@pytest.mark.parametrize(
    "sentence, expected",
    [
        (
            "The sun is shining",
            [
                [1.0, 0.0, 0.0, 0.0, 1.0, 0.0, 0.0],
                [0.0, 1.0, 0.0, 0.0, 0.0, 1.0, 0.0],
                [0.0, 0.0, 0.0, 1.0, 0.0, 0.0, 1.0],
                [0.0, 0.0, 1.0, 0.0, 0.0, 0.0, 1.0],
                [1.0, 1.0, 1.0, 1.0, 1.0, 1.0, 2.0],
            ],
        )
    ],
)
def test_text_featurizer_using_pos(sentence, expected, spacy_nlp):
    featurizer = LexicalSyntacticFeaturizer({"features": [["pos", "pos2"]]})

    train_message = Message(sentence)
    test_message = Message(sentence)

    train_message.set(SPACY_DOCS[TEXT], spacy_nlp(sentence))
    test_message.set(SPACY_DOCS[TEXT], spacy_nlp(sentence))

    SpacyTokenizer().process(train_message)
    SpacyTokenizer().process(test_message)

    featurizer.train(TrainingData([train_message]))

    featurizer.process(test_message)

<<<<<<< HEAD
    seq_vec, sen_vec = test_message.get_sparse_features(TEXT, [], [])

    assert isinstance(seq_vec, scipy.sparse.coo_matrix)
    assert isinstance(sen_vec, scipy.sparse.coo_matrix)

    assert np.all(seq_vec.toarray() == expected[:-1])
    assert np.all(sen_vec.toarray() == expected[-1])
=======
    actual = test_message.get_sparse_features(TEXT, [])

    assert isinstance(actual, scipy.sparse.coo_matrix)

    assert np.all(actual.toarray() == expected)
>>>>>>> 05a637f5
<|MERGE_RESOLUTION|>--- conflicted
+++ resolved
@@ -56,20 +56,13 @@
 
     featurizer.process(test_message)
 
-<<<<<<< HEAD
-    seq_vec, sen_vec = test_message.get_sparse_features(TEXT, [], [])
+    seq_vec, sen_vec = test_message.get_sparse_features(TEXT, [])
 
     assert isinstance(seq_vec, scipy.sparse.coo_matrix)
     assert isinstance(sen_vec, scipy.sparse.coo_matrix)
 
     assert np.all(sen_vec.toarray() == expected_features[-1])
     assert np.all(seq_vec.toarray() == expected_features[:-1])
-=======
-    actual = test_message.get_sparse_features(TEXT, [])
-
-    assert isinstance(actual, scipy.sparse.coo_matrix)
-    assert np.all(actual.toarray() == expected_features)
->>>>>>> 05a637f5
 
 
 @pytest.mark.parametrize(
@@ -97,22 +90,13 @@
 
     featurizer.process(test_message)
 
-<<<<<<< HEAD
-    seq_vec, sen_vec = test_message.get_sparse_features(TEXT, [], [])
+    seq_vec, sen_vec = test_message.get_sparse_features(TEXT, [])
 
     assert isinstance(seq_vec, scipy.sparse.coo_matrix)
     assert isinstance(sen_vec, scipy.sparse.coo_matrix)
 
     assert np.all(seq_vec.toarray()[0] == expected)
     assert np.all(sen_vec.toarray() == expected_cls)
-=======
-    actual = test_message.get_sparse_features(TEXT, [])
-
-    assert isinstance(actual, scipy.sparse.coo_matrix)
-
-    assert np.all(actual.toarray()[0] == expected)
-    assert np.all(actual.toarray()[-1] == expected_cls)
->>>>>>> 05a637f5
 
 
 @pytest.mark.parametrize(
@@ -146,18 +130,10 @@
 
     featurizer.process(test_message)
 
-<<<<<<< HEAD
-    seq_vec, sen_vec = test_message.get_sparse_features(TEXT, [], [])
+    seq_vec, sen_vec = test_message.get_sparse_features(TEXT, [])
 
     assert isinstance(seq_vec, scipy.sparse.coo_matrix)
     assert isinstance(sen_vec, scipy.sparse.coo_matrix)
 
     assert np.all(seq_vec.toarray() == expected[:-1])
-    assert np.all(sen_vec.toarray() == expected[-1])
-=======
-    actual = test_message.get_sparse_features(TEXT, [])
-
-    assert isinstance(actual, scipy.sparse.coo_matrix)
-
-    assert np.all(actual.toarray() == expected)
->>>>>>> 05a637f5
+    assert np.all(sen_vec.toarray() == expected[-1])