--- conflicted
+++ resolved
@@ -172,27 +172,11 @@
     # retrieve the updated tracker
     t = default_processor.tracker_store.retrieve(sender_id)
 
-<<<<<<< HEAD
     assert t.events[-5] == UserUttered("test")
     assert t.events[-4] == ActionExecuted("action_schedule_reminder")
     assert isinstance(t.events[-3], ReminderScheduled)
     assert t.events[-2] == UserUttered(
         f"{EXTERNAL_MESSAGE_PREFIX}remind", intent={"name": "remind", IS_EXTERNAL: True}
-=======
-    assert t.events[-4] == UserUttered(None)
-    assert t.events[-3] == ActionExecuted("utter_greet")
-    assert t.events[-2] == BotUttered(
-        "hey there None!",
-        {
-            "elements": None,
-            "buttons": None,
-            "quick_replies": None,
-            "attachment": None,
-            "image": None,
-            "custom": None,
-        },
-        template_id="utter_greet",
->>>>>>> e052aaf3
     )
     assert t.events[-1] == ActionExecuted("action_listen")
 
