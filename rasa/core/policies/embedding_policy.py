import logging
from typing import Any, Dict, Optional, Text

from rasa.core.constants import DEFAULT_POLICY_PRIORITY, DIALOGUE
from rasa.core.featurizers import TrackerFeaturizer
from rasa.core.policies.ted_policy import TEDPolicy
from rasa.constants import DOCS_URL_POLICIES
from rasa.utils.tensorflow.constants import (
    LABEL,
    HIDDEN_LAYERS_SIZES,
    TRANSFORMER_SIZE,
    NUM_TRANSFORMER_LAYERS,
    NUM_HEADS,
    BATCH_SIZES,
    BATCH_STRATEGY,
    EPOCHS,
    RANDOM_SEED,
    RANKING_LENGTH,
    LOSS_TYPE,
    SIMILARITY_TYPE,
    NUM_NEG,
    EVAL_NUM_EXAMPLES,
    EVAL_NUM_EPOCHS,
    NEGATIVE_MARGIN_SCALE,
    REGULARIZATION_CONSTANT,
    SCALE_LOSS,
    USE_MAX_NEG_SIM,
    MAX_NEG_SIM,
    MAX_POS_SIM,
    EMBEDDING_DIMENSION,
<<<<<<< HEAD
    DROPRATE_DIALOGUE,
    DROPRATE_LABEL,
    DROPRATE_ATTENTION,
    WEIGHT_SPARSITY,
=======
    DROP_RATE_DIALOGUE,
    DROP_RATE_LABEL,
    DROP_RATE_ATTENTION,
>>>>>>> c8c3c3b3
    KEY_RELATIVE_ATTENTION,
    VALUE_RELATIVE_ATTENTION,
    MAX_RELATIVE_POSITION,
)
from rasa.utils.common import raise_warning
from rasa.utils.tensorflow.models import RasaModel

logger = logging.getLogger(__name__)


class EmbeddingPolicy(TEDPolicy):
    """Transformer Embedding Dialogue (TED) Policy.

    The policy used in our paper https://arxiv.org/abs/1910.00486.
    """

    defaults = {
        # nn architecture
        # a list of hidden layers sizes before dialogue and action embedding layers
        # number of hidden layers is equal to the length of this list
        HIDDEN_LAYERS_SIZES: {DIALOGUE: [], LABEL: []},
        # number of units in transformer
        TRANSFORMER_SIZE: 128,
        # number of transformer layers
        NUM_TRANSFORMER_LAYERS: 1,
        # number of attention heads in transformer
        NUM_HEADS: 4,
        # training parameters
        # initial and final batch sizes:
        # batch size will be linearly increased for each epoch
        BATCH_SIZES: [8, 32],
        # how to create batches
        BATCH_STRATEGY: "balanced",  # 'sequence' or 'balanced'
        # number of epochs
        EPOCHS: 1,
        # set random seed to any int to get reproducible results
        RANDOM_SEED: None,
        # embedding parameters
        # dimension size of embedding vectors
        EMBEDDING_DIMENSION: 20,
        # the type of the similarity
        NUM_NEG: 20,
        # flag if minimize only maximum similarity over incorrect labels
        SIMILARITY_TYPE: "auto",  # 'auto' or 'cosine' or 'inner'
        # the type of the loss function
        LOSS_TYPE: "softmax",  # 'softmax' or 'margin'
        # number of top actions to normalize scores for softmax loss_type
        # set to 0 to turn off normalization
        RANKING_LENGTH: 10,
        # how similar the algorithm should try
        # to make embedding vectors for correct labels
        MAX_POS_SIM: 0.8,  # should be 0.0 < ... < 1.0 for 'cosine'
        # maximum negative similarity for incorrect labels
        MAX_NEG_SIM: -0.2,  # should be -1.0 < ... < 1.0 for 'cosine'
        # the number of incorrect labels, the algorithm will minimize
        # their similarity to the user input during training
        USE_MAX_NEG_SIM: True,  # flag which loss function to use
        # scale loss inverse proportionally to confidence of correct prediction
        SCALE_LOSS: True,
        # regularization
        # the scale of regularization
        REGULARIZATION_CONSTANT: 0.001,
        # the scale of how important is to minimize the maximum similarity
        # between embeddings of different labels
        NEGATIVE_MARGIN_SCALE: 0.8,
        # dropout rate for dial nn
        DROP_RATE_DIALOGUE: 0.1,
        # dropout rate for bot nn
        DROP_RATE_LABEL: 0.0,
        # dropout rate for attention
<<<<<<< HEAD
        DROPRATE_ATTENTION: 0,
        # sparsity of the weights in dense layers
        WEIGHT_SPARSITY: 0.8,
=======
        DROP_RATE_ATTENTION: 0,
>>>>>>> c8c3c3b3
        # visualization of accuracy
        # how often calculate validation accuracy
        EVAL_NUM_EPOCHS: 20,  # small values may hurt performance
        # how many examples to use for hold out validation set
        EVAL_NUM_EXAMPLES: 0,  # large values may hurt performance
        # if true use key relative embeddings in attention
        KEY_RELATIVE_ATTENTION: False,
        # if true use key relative embeddings in attention
        VALUE_RELATIVE_ATTENTION: False,
        # max position for relative embeddings
        MAX_RELATIVE_POSITION: None,
    }

    def __init__(
        self,
        featurizer: Optional[TrackerFeaturizer] = None,
        priority: int = DEFAULT_POLICY_PRIORITY,
        max_history: Optional[int] = None,
        model: Optional[RasaModel] = None,
        **kwargs: Dict[Text, Any],
    ) -> None:

        super().__init__(featurizer, priority, max_history, model, **kwargs)

        raise_warning(
            f"'EmbeddingPolicy' is deprecated and will be removed in version 2.0. "
            f"Use 'TEDPolicy' instead.",
            category=FutureWarning,
            docs="https://rasa.com/docs/rasa/migration-guide/",
        )<|MERGE_RESOLUTION|>--- conflicted
+++ resolved
@@ -28,16 +28,10 @@
     MAX_NEG_SIM,
     MAX_POS_SIM,
     EMBEDDING_DIMENSION,
-<<<<<<< HEAD
-    DROPRATE_DIALOGUE,
-    DROPRATE_LABEL,
-    DROPRATE_ATTENTION,
-    WEIGHT_SPARSITY,
-=======
     DROP_RATE_DIALOGUE,
     DROP_RATE_LABEL,
     DROP_RATE_ATTENTION,
->>>>>>> c8c3c3b3
+    WEIGHT_SPARSITY,
     KEY_RELATIVE_ATTENTION,
     VALUE_RELATIVE_ATTENTION,
     MAX_RELATIVE_POSITION,
@@ -108,13 +102,9 @@
         # dropout rate for bot nn
         DROP_RATE_LABEL: 0.0,
         # dropout rate for attention
-<<<<<<< HEAD
-        DROPRATE_ATTENTION: 0,
+        DROP_RATE_ATTENTION: 0,
         # sparsity of the weights in dense layers
         WEIGHT_SPARSITY: 0.8,
-=======
-        DROP_RATE_ATTENTION: 0,
->>>>>>> c8c3c3b3
         # visualization of accuracy
         # how often calculate validation accuracy
         EVAL_NUM_EPOCHS: 20,  # small values may hurt performance
