import logging
from typing import Optional, Text, Dict, Any
import tensorflow as tf
import numpy as np
<<<<<<< HEAD

=======
>>>>>>> 7b7caebb

logger = logging.getLogger(__name__)


def load_tf_config(config: Dict[Text, Any]) -> Optional[tf.compat.v1.ConfigProto]:
    """Prepare `tf.compat.v1.ConfigProto` for training"""

    if config.get("tf_config") is not None:
        return tf.compat.v1.ConfigProto(**config.pop("tf_config"))
    else:
        return None


<<<<<<< HEAD
def confidence_from_sim(sim: "tf.Tensor", similarity_type: Text) -> "tf.Tensor":
    if similarity_type == "cosine":
        # clip negative values to zero
        return tf.nn.relu(sim)
    else:
        # normalize result to [0, 1] with softmax
        return tf.nn.softmax(sim)


def normalize(values: np.ndarray, ranking_length: Optional[int] = 0) -> np.ndarray:
    """Normalizes an array of positive numbers over the top `ranking_length` values.
    Other values will be set to 0.
    """
=======
def extract_attention(attention_weights) -> Optional["tf.Tensor"]:
    """Extract attention probabilities from t2t dict"""

    attention = [
        tf.expand_dims(t, 0)
        for name, t in attention_weights.items()
        # the strings come from t2t library
        if "multihead_attention/dot_product" in name and not name.endswith("/logits")
    ]

    if attention:
        return tf.concat(attention, 0)


def persist_tensor(
    name: Text,
    tensor: Union["tf.Tensor", Tuple["tf.Tensor"], List["tf.Tensor"]],
    graph: "tf.Graph",
) -> None:
    """Add tensor to collection if it is not None"""
>>>>>>> 7b7caebb

    new_values = values.copy()  # prevent mutation of the input
    if 0 < ranking_length < len(new_values):
        ranked = sorted(new_values, reverse=True)
        new_values[new_values < ranked[ranking_length - 1]] = 0

    if np.sum(new_values) > 0:
        new_values = new_values / np.sum(new_values)

<<<<<<< HEAD
=======
    return tensor_list


def normalize(values: "np.ndarray", ranking_length: Optional[int] = 0) -> "np.ndarray":
    """Normalizes an array of positive numbers over the top `ranking_length` values.

    Other values will be set to 0.
    """

    new_values = values.copy()  # prevent mutation of the input
    if 0 < ranking_length < len(new_values):
        ranked = sorted(new_values, reverse=True)
        new_values[new_values < ranked[ranking_length - 1]] = 0

    if np.sum(new_values) > 0:
        new_values = new_values / np.sum(new_values)

>>>>>>> 7b7caebb
    return new_values<|MERGE_RESOLUTION|>--- conflicted
+++ resolved
@@ -1,11 +1,8 @@
 import logging
-from typing import Optional, Text, Dict, Any
 import tensorflow as tf
 import numpy as np
-<<<<<<< HEAD
+from typing import Optional, Text, Dict, Any
 
-=======
->>>>>>> 7b7caebb
 
 logger = logging.getLogger(__name__)
 
@@ -19,59 +16,8 @@
         return None
 
 
-<<<<<<< HEAD
-def confidence_from_sim(sim: "tf.Tensor", similarity_type: Text) -> "tf.Tensor":
-    if similarity_type == "cosine":
-        # clip negative values to zero
-        return tf.nn.relu(sim)
-    else:
-        # normalize result to [0, 1] with softmax
-        return tf.nn.softmax(sim)
-
-
 def normalize(values: np.ndarray, ranking_length: Optional[int] = 0) -> np.ndarray:
     """Normalizes an array of positive numbers over the top `ranking_length` values.
-    Other values will be set to 0.
-    """
-=======
-def extract_attention(attention_weights) -> Optional["tf.Tensor"]:
-    """Extract attention probabilities from t2t dict"""
-
-    attention = [
-        tf.expand_dims(t, 0)
-        for name, t in attention_weights.items()
-        # the strings come from t2t library
-        if "multihead_attention/dot_product" in name and not name.endswith("/logits")
-    ]
-
-    if attention:
-        return tf.concat(attention, 0)
-
-
-def persist_tensor(
-    name: Text,
-    tensor: Union["tf.Tensor", Tuple["tf.Tensor"], List["tf.Tensor"]],
-    graph: "tf.Graph",
-) -> None:
-    """Add tensor to collection if it is not None"""
->>>>>>> 7b7caebb
-
-    new_values = values.copy()  # prevent mutation of the input
-    if 0 < ranking_length < len(new_values):
-        ranked = sorted(new_values, reverse=True)
-        new_values[new_values < ranked[ranking_length - 1]] = 0
-
-    if np.sum(new_values) > 0:
-        new_values = new_values / np.sum(new_values)
-
-<<<<<<< HEAD
-=======
-    return tensor_list
-
-
-def normalize(values: "np.ndarray", ranking_length: Optional[int] = 0) -> "np.ndarray":
-    """Normalizes an array of positive numbers over the top `ranking_length` values.
-
     Other values will be set to 0.
     """
 
@@ -83,5 +29,4 @@
     if np.sum(new_values) > 0:
         new_values = new_values / np.sum(new_values)
 
->>>>>>> 7b7caebb
     return new_values