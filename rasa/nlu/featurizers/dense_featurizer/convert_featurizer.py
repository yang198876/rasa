--- conflicted
+++ resolved
@@ -3,7 +3,6 @@
 from typing import Any, Dict, List, NoReturn, Optional, Text, Tuple, Type
 from tqdm import tqdm
 
-from rasa.nlu.tokenizers.convert_tokenizer import ConveRTTokenizer
 from rasa.constants import DOCS_URL_COMPONENTS
 from rasa.nlu.tokenizers.tokenizer import Token, Tokenizer
 from rasa.nlu.components import Component
@@ -13,14 +12,10 @@
 from rasa.nlu.constants import (
     TEXT,
     DENSE_FEATURIZABLE_ATTRIBUTES,
-<<<<<<< HEAD
-    ALIAS,
     FEATURE_TYPE_SEQUENCE,
     FEATURE_TYPE_SENTENCE,
     NUMBER_OF_SUB_TOKENS,
-=======
     FEATURIZER_CLASS_ALIAS,
->>>>>>> 05a637f5
 )
 import numpy as np
 import tensorflow as tf
@@ -39,8 +34,6 @@
     for dense featurizable attributes of each message object.
     """
 
-    defaults = {ALIAS: "convert_featurizer"}
-
     @classmethod
     def required_components(cls) -> List[Type[Component]]:
         return [Tokenizer]
@@ -56,29 +49,17 @@
     def __get_signature(self, signature: Text, module: Any) -> NoReturn:
         """Retrieve a signature from a (hopefully loaded) TF model."""
 
-<<<<<<< HEAD
-        self.sentence_encoding_signature = self.module.signatures["default"]
-        self.sequence_encoding_signature = self.module.signatures["encode_sequence"]
-        self.tokenize_signature = self.module.signatures["tokenize"]
-=======
         if not module:
             raise Exception(
                 "ConveRTFeaturizer needs a proper loaded tensorflow module when used. "
                 "Make sure to pass a module when training and using the component."
             )
->>>>>>> 05a637f5
 
         return module.signatures[signature]
 
     def _compute_features(
-<<<<<<< HEAD
-        self, batch_examples: List[Message], attribute: Text = TEXT
+        self, batch_examples: List[Message], module: Any, attribute: Text = TEXT
     ) -> Tuple[np.ndarray, np.ndarray]:
-=======
-        self, batch_examples: List[Message], module: Any, attribute: Text = TEXT
-    ) -> np.ndarray:
->>>>>>> 05a637f5
-
         sentence_encodings = self._compute_sentence_encodings(
             batch_examples, module, attribute
         )
@@ -104,17 +85,15 @@
         # convert them to a sequence of 1
         return np.reshape(sentence_encodings, (len(batch_examples), 1, -1))
 
-    def _tokenize(self, sentence: Text) -> Any:
-
-        return self.tokenize_signature(tf.convert_to_tensor([sentence]))[
-            "default"
-        ].numpy()
-
-    def add_number_of_sub_tokens(self, tokens: List[Token]) -> List[Token]:
+    def _tokenize(self, sentence: Text, module: Any) -> Any:
+        signature = self.__get_signature("tokenize", module)
+        return signature(tf.convert_to_tensor([sentence]))["default"].numpy()
+
+    def add_number_of_sub_tokens(self, tokens: List[Token], module: Any) -> List[Token]:
         """Tokenize the text using the ConveRT model."""
         for token in tokens:
             # use ConveRT model to tokenize the text
-            split_token_strings = self._tokenize(token.text)[0]
+            split_token_strings = self._tokenize(token.text, module)[0]
 
             # clean tokens (remove special chars and empty tokens)
             split_token_strings = self._clean_tokens(split_token_strings)
@@ -137,7 +116,7 @@
             for example in batch_examples
         ]
         list_of_tokens = [
-            self.add_number_of_sub_tokens(tokens) for tokens in list_of_tokens
+            self.add_number_of_sub_tokens(tokens, module) for tokens in list_of_tokens
         ]
 
         number_of_tokens_in_sentence = [
@@ -188,24 +167,7 @@
 
         Add a whitespace between two tokens if the end value of the first tokens is
         not the same as the end value of the second token."""
-<<<<<<< HEAD
-
         return [" ".join(t.text for t in tokens) for tokens in list_of_tokens]
-=======
-        texts = []
-        for tokens in list_of_tokens:
-            text = ""
-            offset = 0
-            for token in tokens:
-                if offset != token.start:
-                    text += " "
-                text += token.text
-
-                offset = token.end
-            texts.append(text)
-
-        return texts
->>>>>>> 05a637f5
 
     def _sentence_encoding_of_text(self, batch: List[Text], module: Any) -> np.ndarray:
         signature = self.__get_signature("default", module)
@@ -253,7 +215,6 @@
                 # Collect batch examples
                 batch_examples = non_empty_examples[batch_start_index:batch_end_index]
 
-<<<<<<< HEAD
                 (
                     batch_sequence_features,
                     batch_sentence_features,
@@ -264,54 +225,35 @@
                         batch_sequence_features[index],
                         FEATURE_TYPE_SEQUENCE,
                         attribute,
-                        self.component_config[ALIAS],
+                        self.component_config[FEATURIZER_CLASS_ALIAS],
                     )
                     ex.add_features(sequence_features)
                     sentence_features = Features(
                         batch_sentence_features[index],
                         FEATURE_TYPE_SENTENCE,
                         attribute,
-                        self.component_config[ALIAS],
+                        self.component_config[FEATURIZER_CLASS_ALIAS],
                     )
                     ex.add_features(sentence_features)
 
-    def process(self, message: Message, **kwargs: Any) -> None:
-        sequence_features, sentence_features = self._compute_features([message])
+    def process(
+        self, message: Message, *, tf_hub_module: Any = None, **kwargs: Any
+    ) -> None:
+        sequence_features, sentence_features = self._compute_features(
+            [message], tf_hub_module
+        )
 
         final_sequence_features = Features(
             sequence_features[0],
             FEATURE_TYPE_SEQUENCE,
             TEXT,
-            self.component_config[ALIAS],
+            self.component_config[FEATURIZER_CLASS_ALIAS],
         )
         message.add_features(final_sequence_features)
         final_sentence_features = Features(
             sentence_features[0],
             FEATURE_TYPE_SENTENCE,
             TEXT,
-            self.component_config[ALIAS],
-        )
-        message.add_features(final_sentence_features)
-=======
-                batch_features = self._compute_features(
-                    batch_examples, tf_hub_module, attribute
-                )
-
-                for index, ex in enumerate(batch_examples):
-                    features = Features(
-                        batch_features[index],
-                        attribute,
-                        self.component_config[FEATURIZER_CLASS_ALIAS],
-                    )
-                    ex.add_features(features)
-
-    def process(
-        self, message: Message, *, tf_hub_module: Any = None, **kwargs: Any
-    ) -> None:
-        features = self._compute_features([message], tf_hub_module)[0]
-
-        final_features = Features(
-            features, TEXT, self.component_config[FEATURIZER_CLASS_ALIAS]
-        )
-        message.add_features(final_features)
->>>>>>> 05a637f5
+            self.component_config[FEATURIZER_CLASS_ALIAS],
+        )
+        message.add_features(final_sentence_features)