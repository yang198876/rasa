--- conflicted
+++ resolved
@@ -11,13 +11,9 @@
 from rasa.nlu.constants import (
     TEXT,
     DENSE_FEATURIZABLE_ATTRIBUTES,
-<<<<<<< HEAD
-    ALIAS,
     FEATURE_TYPE_SENTENCE,
     FEATURE_TYPE_SEQUENCE,
-=======
     FEATURIZER_CLASS_ALIAS,
->>>>>>> 05a637f5
 )
 from rasa.utils.tensorflow.constants import MEAN_POOLING, POOLING
 import rasa.utils.train_utils as train_utils
@@ -34,8 +30,7 @@
     defaults = {
         # Specify what pooling operation should be used to calculate the vector of
         # the CLS token. Available options: 'mean' and 'max'
-        POOLING: MEAN_POOLING,
-        ALIAS: "mitie_featurizer",
+        POOLING: MEAN_POOLING
     }
 
     def __init__(self, component_config: Optional[Dict[Text, Any]] = None) -> None:
@@ -70,28 +65,22 @@
         tokens = train_utils.tokens_without_cls(example, attribute)
 
         if tokens is not None:
-<<<<<<< HEAD
             features, cls_features = self.features_for_tokens(
                 tokens, mitie_feature_extractor
-=======
-            features = self.features_for_tokens(tokens, mitie_feature_extractor)
+            )
 
-            final_features = Features(
-                features, attribute, self.component_config[FEATURIZER_CLASS_ALIAS]
->>>>>>> 05a637f5
-            )
-            example.add_features(final_features)
-
-<<<<<<< HEAD
             final_sequence_features = Features(
-                features, FEATURE_TYPE_SEQUENCE, attribute, self.component_config[ALIAS]
+                features,
+                FEATURE_TYPE_SEQUENCE,
+                attribute,
+                self.component_config[FEATURIZER_CLASS_ALIAS],
             )
             example.add_features(final_sequence_features)
             final_sentence_features = Features(
                 cls_features,
                 FEATURE_TYPE_SENTENCE,
                 attribute,
-                self.component_config[ALIAS],
+                self.component_config[FEATURIZER_CLASS_ALIAS],
             )
             example.add_features(final_sentence_features)
 
@@ -103,24 +92,19 @@
         )
 
         final_sequence_features = Features(
-            features, FEATURE_TYPE_SEQUENCE, TEXT, self.component_config[ALIAS]
+            features,
+            FEATURE_TYPE_SEQUENCE,
+            TEXT,
+            self.component_config[FEATURIZER_CLASS_ALIAS],
         )
         message.add_features(final_sequence_features)
         final_sentence_features = Features(
-            cls_features, FEATURE_TYPE_SENTENCE, TEXT, self.component_config[ALIAS]
+            cls_features,
+            FEATURE_TYPE_SENTENCE,
+            TEXT,
+            self.component_config[FEATURIZER_CLASS_ALIAS],
         )
         message.add_features(final_sentence_features)
-=======
-    def process(self, message: Message, **kwargs: Any) -> None:
-        mitie_feature_extractor = self._mitie_feature_extractor(**kwargs)
-        tokens = train_utils.tokens_without_cls(message)
-        features = self.features_for_tokens(tokens, mitie_feature_extractor)
-
-        final_features = Features(
-            features, TEXT, self.component_config[FEATURIZER_CLASS_ALIAS]
-        )
-        message.add_features(final_features)
->>>>>>> 05a637f5
 
     def _mitie_feature_extractor(self, **kwargs) -> Any:
         mitie_feature_extractor = kwargs.get("mitie_feature_extractor")
@@ -146,10 +130,5 @@
         features = np.array(features)
 
         cls_token_vec = self._calculate_cls_vector(features, self.pooling_operation)
-<<<<<<< HEAD
-=======
-
-        features = np.concatenate([features, cls_token_vec])
->>>>>>> 05a637f5
 
         return features, cls_token_vec