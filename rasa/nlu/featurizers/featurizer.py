--- conflicted
+++ resolved
@@ -1,21 +1,16 @@
 import numpy as np
 import scipy.sparse
-<<<<<<< HEAD
-from typing import Text, Union, Optional
-
-from rasa.nlu.components import Component
-from rasa.nlu.constants import VALID_FEATURE_TYPES
-=======
 from typing import Text, Union, Optional, Dict, Any
 
 from rasa.nlu.constants import FEATURIZER_CLASS_ALIAS
+from rasa.nlu.constants import VALID_FEATURE_TYPES
 from rasa.nlu.components import Component
->>>>>>> 05a637f5
 from rasa.utils.tensorflow.constants import MEAN_POOLING, MAX_POOLING
 
 
 class Features:
-<<<<<<< HEAD
+    """Stores the features produces by any featurizer."""
+
     def __init__(
         self,
         features: Union[np.ndarray, scipy.sparse.spmatrix],
@@ -25,22 +20,11 @@
     ):
         self.validate_type(type)
 
-=======
-    """Stores the features produces by any featurizer."""
-
-    def __init__(
-        self,
-        features: Union[np.ndarray, scipy.sparse.spmatrix],
-        message_attribute: Text,
-        origin: Text,
-    ) -> None:
->>>>>>> 05a637f5
         self.features = features
         self.type = type
         self.origin = origin
         self.message_attribute = message_attribute
 
-<<<<<<< HEAD
     @staticmethod
     def validate_type(type: Text):
         if type not in VALID_FEATURE_TYPES:
@@ -49,26 +33,6 @@
                 f"{VALID_FEATURE_TYPES}."
             )
 
-    def is_sparse(self):
-        return isinstance(self.features, scipy.sparse.spmatrix)
-
-    def is_dense(self):
-        return not self.is_sparse()
-
-    def combine_with_features(
-        self, additional_features: Optional[Union[np.ndarray, scipy.sparse.spmatrix]]
-    ) -> Optional[Union[np.ndarray, scipy.sparse.spmatrix]]:
-        if additional_features is None:
-            return self.features
-
-        if self.is_dense() and isinstance(additional_features, np.ndarray):
-            return self._combine_dense_features(self.features, additional_features)
-
-        if self.is_sparse() and isinstance(additional_features, scipy.sparse.spmatrix):
-            return self._combine_sparse_features(self.features, additional_features)
-
-        raise ValueError(f"Cannot concatenate sparse and dense features.")
-=======
     def is_sparse(self) -> bool:
         """Checks if features are sparse or not.
 
@@ -106,23 +70,15 @@
             return self._combine_sparse_features(self.features, additional_features)
 
         raise ValueError("Cannot combine sparse and dense features.")
->>>>>>> 05a637f5
 
     @staticmethod
     def _combine_dense_features(
         features: np.ndarray, additional_features: np.ndarray
     ) -> np.ndarray:
-<<<<<<< HEAD
-        if len(features) != len(additional_features):
-            raise ValueError(
-                f"Cannot concatenate dense features as sequence dimension does not "
-                f"match: {len(features)} != {len(additional_features)}."
-=======
         if features.ndim != additional_features.ndim:
             raise ValueError(
                 f"Cannot combine dense features as sequence dimensions do not "
                 f"match: {features.ndim} != {additional_features.ndim}."
->>>>>>> 05a637f5
             )
 
         return np.concatenate((features, additional_features), axis=-1)
@@ -135,11 +91,7 @@
 
         if features.shape[0] != additional_features.shape[0]:
             raise ValueError(
-<<<<<<< HEAD
                 f"Cannot concatenate sparse features as sequence dimension does not "
-=======
-                f"Cannot combine sparse features as sequence dimensions do not "
->>>>>>> 05a637f5
                 f"match: {features.shape[0]} != {additional_features.shape[0]}."
             )
 
@@ -147,9 +99,6 @@
 
 
 class Featurizer(Component):
-<<<<<<< HEAD
-    pass
-=======
     def __init__(self, component_config: Optional[Dict[Text, Any]] = None) -> None:
         if not component_config:
             component_config = {}
@@ -158,7 +107,6 @@
         component_config.setdefault(FEATURIZER_CLASS_ALIAS, self.name)
 
         super().__init__(component_config)
->>>>>>> 05a637f5
 
 
 class DenseFeaturizer(Featurizer):
