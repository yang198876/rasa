"""This is a somewhat delicate package. It contains all registered components
and preconfigured templates.

Hence, it imports all of the components. To avoid cycles, no component should
import this in module scope."""

import logging
import typing
from typing import Any, Dict, List, Optional, Text, Type

from rasa.nlu.classifiers.diet_classifier import DIETClassifier
from rasa.nlu.classifiers.keyword_intent_classifier import KeywordIntentClassifier
from rasa.nlu.classifiers.mitie_intent_classifier import MitieIntentClassifier
from rasa.nlu.classifiers.sklearn_intent_classifier import SklearnIntentClassifier
from rasa.nlu.extractors.crf_entity_extractor import CRFEntityExtractor
from rasa.nlu.extractors.duckling_http_extractor import DucklingHTTPExtractor
from rasa.nlu.extractors.entity_synonyms import EntitySynonymMapper
from rasa.nlu.extractors.mitie_entity_extractor import MitieEntityExtractor
from rasa.nlu.extractors.spacy_entity_extractor import SpacyEntityExtractor
from rasa.nlu.featurizers.sparse_featurizer.lexical_syntactic_featurizer import (
    LexicalSyntacticFeaturizer,
)
from rasa.nlu.featurizers.dense_featurizer.convert_featurizer import ConveRTFeaturizer
from rasa.nlu.featurizers.dense_featurizer.mitie_featurizer import MitieFeaturizer
from rasa.nlu.featurizers.dense_featurizer.spacy_featurizer import SpacyFeaturizer
from rasa.nlu.featurizers.sparse_featurizer.count_vectors_featurizer import (
    CountVectorsFeaturizer,
)
from rasa.nlu.featurizers.dense_featurizer.lm_featurizer import LanguageModelFeaturizer
from rasa.nlu.featurizers.sparse_featurizer.regex_featurizer import RegexFeaturizer
from rasa.nlu.model import Metadata
from rasa.nlu.selectors.response_selector import ResponseSelector
from rasa.nlu.tokenizers.jieba_tokenizer import JiebaTokenizer
from rasa.nlu.tokenizers.mitie_tokenizer import MitieTokenizer
from rasa.nlu.tokenizers.spacy_tokenizer import SpacyTokenizer
from rasa.nlu.tokenizers.whitespace_tokenizer import WhitespaceTokenizer
from rasa.nlu.tokenizers.lm_tokenizer import LanguageModelTokenizer
from rasa.nlu.utils.mitie_utils import MitieNLP
from rasa.nlu.utils.spacy_utils import SpacyNLP
from rasa.nlu.utils.hugging_face.hf_transformers import HFTransformersNLP
from rasa.utils.common import class_from_module_path, raise_warning

if typing.TYPE_CHECKING:
    from rasa.nlu.components import Component
    from rasa.nlu.config import RasaNLUModelConfig

logger = logging.getLogger(__name__)


# Classes of all known components. If a new component should be added,
# its class name should be listed here.
component_classes = [
    # utils
    SpacyNLP,
    MitieNLP,
    HFTransformersNLP,
    # tokenizers
    MitieTokenizer,
    SpacyTokenizer,
    WhitespaceTokenizer,
    JiebaTokenizer,
    LanguageModelTokenizer,
    # extractors
    SpacyEntityExtractor,
    MitieEntityExtractor,
    CRFEntityExtractor,
    DucklingHTTPExtractor,
    EntitySynonymMapper,
    # featurizers
    SpacyFeaturizer,
    MitieFeaturizer,
    RegexFeaturizer,
    LexicalSyntacticFeaturizer,
    CountVectorsFeaturizer,
    ConveRTFeaturizer,
    LanguageModelFeaturizer,
    # classifiers
    SklearnIntentClassifier,
    MitieIntentClassifier,
    KeywordIntentClassifier,
    DIETClassifier,
    # selectors
    ResponseSelector,
]

# Mapping from a components name to its class to allow name based lookup.
registered_components = {c.name: c for c in component_classes}

<<<<<<< HEAD
# DEPRECATED ensures compatibility, will be remove in future versions
old_style_names = {
    "nlp_spacy": "SpacyNLP",
    "nlp_mitie": "MitieNLP",
    "ner_spacy": "SpacyEntityExtractor",
    "ner_mitie": "MitieEntityExtractor",
    "ner_crf": "CRFEntityExtractor",
    "ner_duckling_http": "DucklingHTTPExtractor",
    "ner_synonyms": "EntitySynonymMapper",
    "intent_featurizer_spacy": "SpacyFeaturizer",
    "intent_featurizer_mitie": "MitieFeaturizer",
    "intent_featurizer_ngrams": "NGramFeaturizer",
    "intent_entity_featurizer_regex": "RegexFeaturizer",
    "intent_featurizer_count_vectors": "CountVectorsFeaturizer",
    "tokenizer_mitie": "MitieTokenizer",
    "tokenizer_spacy": "SpacyTokenizer",
    "tokenizer_whitespace": "WhitespaceTokenizer",
    "tokenizer_jieba": "JiebaTokenizer",
    "intent_classifier_sklearn": "SklearnIntentClassifier",
    "intent_classifier_mitie": "MitieIntentClassifier",
    "intent_classifier_keyword": "KeywordIntentClassifier",
    "intent_classifier_tensorflow_embedding": "EmbeddingIntentClassifier",
}

# To simplify usage, there are a couple of model templates, that already add
# necessary components in the right order. They also implement
# the preexisting `backends`.
registered_pipeline_templates = {
    "pretrained_embeddings_spacy": [
        {"name": "SpacyNLP"},
        {"name": "SpacyTokenizer"},
        {"name": "SpacyFeaturizer"},
        {"name": "RegexFeaturizer"},
        {"name": "CRFEntityExtractor"},
        {"name": "EntitySynonymMapper"},
        {"name": "SklearnIntentClassifier"},
    ],
    "keyword": [{"name": "KeywordIntentClassifier"}],
    "supervised_embeddings": [
        {"name": "WhitespaceTokenizer"},
        {"name": "RegexFeaturizer"},
        {"name": "CRFEntityExtractor"},
        {"name": "EntitySynonymMapper"},
        {"name": "CountVectorsFeaturizer"},
        {
            "name": "CountVectorsFeaturizer",
            "analyzer": "char_wb",
            "min_ngram": 1,
            "max_ngram": 4,
        },
        {"name": "EmbeddingIntentClassifier"},
    ],
    "pretrained_embeddings_convert": [
        {"name": "WhitespaceTokenizer"},
        {"name": "ConveRTFeaturizer"},
        {"name": "EmbeddingIntentClassifier"},
    ],
}


def pipeline_template(s: Text) -> Optional[List[Dict[Text, Any]]]:
    import copy

    # do a deepcopy to avoid changing the template configurations
    return copy.deepcopy(registered_pipeline_templates.get(s))

=======
>>>>>>> 05a637f5

def get_component_class(component_name: Text) -> Type["Component"]:
    """Resolve component name to a registered components class."""

    if component_name not in registered_components:
        try:
            return class_from_module_path(component_name)

        except AttributeError:
            # when component_name is a path to a class but the path does not contain
            # that class
            module_name, _, class_name = component_name.rpartition(".")
            raise Exception(
                f"Failed to find class '{class_name}' in module '{module_name}'.\n"
            )
        except ImportError as e:
            # when component_name is a path to a class but that path is invalid or
            # when component_name is a class name and not part of old_style_names

            is_path = "." in component_name

            if is_path:
                module_name, _, _ = component_name.rpartition(".")
                exception_message = f"Failed to find module '{module_name}'. \n{e}"
            else:
                exception_message = (
                    f"Cannot find class '{component_name}' from global namespace. "
                    f"Please check that there is no typo in the class "
                    f"name and that you have imported the class into the global "
                    f"namespace."
                )

            raise ModuleNotFoundError(exception_message)

    return registered_components[component_name]


def load_component_by_meta(
    component_meta: Dict[Text, Any],
    model_dir: Text,
    metadata: Metadata,
    cached_component: Optional["Component"],
    **kwargs: Any,
) -> Optional["Component"]:
    """Resolves a component and calls its load method.

    Inits it based on a previously persisted model.
    """

    # try to get class name first, else create by name
    component_name = component_meta.get("class", component_meta["name"])
    component_class = get_component_class(component_name)
    return component_class.load(
        component_meta, model_dir, metadata, cached_component, **kwargs
    )


def create_component_by_config(
    component_config: Dict[Text, Any], config: "RasaNLUModelConfig"
) -> Optional["Component"]:
    """Resolves a component and calls it's create method.

    Inits it based on a previously persisted model.
    """

    # try to get class name first, else create by name
    component_name = component_config.get("class", component_config["name"])
    component_class = get_component_class(component_name)
    return component_class.create(component_config, config)<|MERGE_RESOLUTION|>--- conflicted
+++ resolved
@@ -86,75 +86,6 @@
 # Mapping from a components name to its class to allow name based lookup.
 registered_components = {c.name: c for c in component_classes}
 
-<<<<<<< HEAD
-# DEPRECATED ensures compatibility, will be remove in future versions
-old_style_names = {
-    "nlp_spacy": "SpacyNLP",
-    "nlp_mitie": "MitieNLP",
-    "ner_spacy": "SpacyEntityExtractor",
-    "ner_mitie": "MitieEntityExtractor",
-    "ner_crf": "CRFEntityExtractor",
-    "ner_duckling_http": "DucklingHTTPExtractor",
-    "ner_synonyms": "EntitySynonymMapper",
-    "intent_featurizer_spacy": "SpacyFeaturizer",
-    "intent_featurizer_mitie": "MitieFeaturizer",
-    "intent_featurizer_ngrams": "NGramFeaturizer",
-    "intent_entity_featurizer_regex": "RegexFeaturizer",
-    "intent_featurizer_count_vectors": "CountVectorsFeaturizer",
-    "tokenizer_mitie": "MitieTokenizer",
-    "tokenizer_spacy": "SpacyTokenizer",
-    "tokenizer_whitespace": "WhitespaceTokenizer",
-    "tokenizer_jieba": "JiebaTokenizer",
-    "intent_classifier_sklearn": "SklearnIntentClassifier",
-    "intent_classifier_mitie": "MitieIntentClassifier",
-    "intent_classifier_keyword": "KeywordIntentClassifier",
-    "intent_classifier_tensorflow_embedding": "EmbeddingIntentClassifier",
-}
-
-# To simplify usage, there are a couple of model templates, that already add
-# necessary components in the right order. They also implement
-# the preexisting `backends`.
-registered_pipeline_templates = {
-    "pretrained_embeddings_spacy": [
-        {"name": "SpacyNLP"},
-        {"name": "SpacyTokenizer"},
-        {"name": "SpacyFeaturizer"},
-        {"name": "RegexFeaturizer"},
-        {"name": "CRFEntityExtractor"},
-        {"name": "EntitySynonymMapper"},
-        {"name": "SklearnIntentClassifier"},
-    ],
-    "keyword": [{"name": "KeywordIntentClassifier"}],
-    "supervised_embeddings": [
-        {"name": "WhitespaceTokenizer"},
-        {"name": "RegexFeaturizer"},
-        {"name": "CRFEntityExtractor"},
-        {"name": "EntitySynonymMapper"},
-        {"name": "CountVectorsFeaturizer"},
-        {
-            "name": "CountVectorsFeaturizer",
-            "analyzer": "char_wb",
-            "min_ngram": 1,
-            "max_ngram": 4,
-        },
-        {"name": "EmbeddingIntentClassifier"},
-    ],
-    "pretrained_embeddings_convert": [
-        {"name": "WhitespaceTokenizer"},
-        {"name": "ConveRTFeaturizer"},
-        {"name": "EmbeddingIntentClassifier"},
-    ],
-}
-
-
-def pipeline_template(s: Text) -> Optional[List[Dict[Text, Any]]]:
-    import copy
-
-    # do a deepcopy to avoid changing the template configurations
-    return copy.deepcopy(registered_pipeline_templates.get(s))
-
-=======
->>>>>>> 05a637f5
 
 def get_component_class(component_name: Text) -> Type["Component"]:
     """Resolve component name to a registered components class."""
