--- conflicted
+++ resolved
@@ -7,22 +7,17 @@
 
 import typing
 from typing import Any
-from typing import ClassVar
 from typing import Dict
 from typing import List
 from typing import Optional
 from typing import Text
 
 from rasa_nlu.components import Component
-<<<<<<< HEAD
 from rasa_nlu.config import RasaNLUConfig
-from rasa_nlu.model import Metadata
 from rasa_nlu.training_data import Message
 from rasa_nlu.training_data import TrainingData
-=======
 
 logger = logging.getLogger(__name__)
->>>>>>> 485f63a3
 
 if typing.TYPE_CHECKING:
     from spacy.language import Language
@@ -52,13 +47,8 @@
         import spacy
         spacy_model_name = config["spacy_model_name"]
         if spacy_model_name is None:
-<<<<<<< HEAD
             spacy_model_name = config["language"]
-        logging.info("Trying to load spacy model with name '{}'".format(spacy_model_name))
-=======
-            spacy_model_name = language
         logger.info("Trying to load spacy model with name '{}'".format(spacy_model_name))
->>>>>>> 485f63a3
         nlp = spacy.load(spacy_model_name, parser=False)
         cls.ensure_proper_language_model(nlp)
         return SpacyNLP(nlp, config["language"], spacy_model_name)
