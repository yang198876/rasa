# Create common base stage
FROM python:3.6-slim as base

WORKDIR /build

# Create virtualenv to isolate builds
RUN python -m venv /build

# Install common libraries
RUN apt-get update -qq \
 && apt-get install -y --no-install-recommends \
    # required by psycopg2 at build and runtime
    libpq-dev \
     # required for health check
    curl \
 && apt-get autoremove -y

# Make sure we use the virtualenv
ENV PATH="/build/bin:$PATH"

# Stage to build and install everything
FROM base as builder

WORKDIR /src

# Install all required build libraries
RUN apt-get update -qq \
 && apt-get install -y --no-install-recommends \
    build-essential \
    wget \
    openssh-client \
    graphviz-dev \
    pkg-config \
    git-core \
    openssl \
    libssl-dev \
    libffi6 \
    libffi-dev \
    libpng-dev

# Copy only what we really need
COPY README.md .
COPY setup.py .
COPY setup.cfg .
COPY MANIFEST.in .
COPY requirements.txt .
COPY LICENSE.txt .

<<<<<<< HEAD
# Install Rasa and its dependencies
=======
# Install dependencies
>>>>>>> 8c180c90
RUN pip install -U pip && pip install --no-cache-dir -r requirements.txt

# Install Rasa as package
COPY rasa ./rasa
RUN pip install .[sql]

# Runtime stage which uses the virtualenv which we built in the previous stage
FROM base AS runner

# Copy virtualenv from previous stage
COPY --from=builder /build /build

WORKDIR /app

# Create a volume for temporary data
VOLUME /tmp

# Make sure the default group has the same permissions as the owner
RUN chgrp -R 0 . && chmod -R g=u .

# Don't run as root
USER 1001

EXPOSE 5005

ENTRYPOINT ["rasa"]
CMD ["--help"]<|MERGE_RESOLUTION|>--- conflicted
+++ resolved
@@ -46,11 +46,7 @@
 COPY requirements.txt .
 COPY LICENSE.txt .
 
-<<<<<<< HEAD
-# Install Rasa and its dependencies
-=======
 # Install dependencies
->>>>>>> 8c180c90
 RUN pip install -U pip && pip install --no-cache-dir -r requirements.txt
 
 # Install Rasa as package
